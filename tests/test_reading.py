
import unittest
import numpy as np
import sys
import os
import scipy.io as sio

<<<<<<< HEAD
from pympedance.UNSW import *
=======
from pympedance.UNSWreader import *
>>>>>>> 9187c953


script_path, _ = os.path.split(os.path.realpath(__file__))
print(script_path)
v6filename = os.path.join(script_path, 'data/A4_v6.mat')
v6parfile  = os.path.join(script_path, 'data/params.mat')
v7filename = os.path.join(script_path, 'data/euh.mat')
v7filelarge = os.path.join(script_path, 'data/i.mat')
v7file_infimp = os.path.join(script_path, 'data/InfImpCalib.mat')
v7file_infpipe = os.path.join(script_path, 'data/InfPipeCalib.mat')

# number of elements of large arrays to compare in asserts
n_comp = 10

import logging
logging.basicConfig(level=logging.INFO)

class UNSWTests(unittest.TestCase):
    def test_read_UNSW_v7_params(self):
        par = mat_parameter_from_file(v7filename)
        assert par is not None
        
    def test_read_UNSW_v6_params(self):
        par = mat_parameter_from_file(v6parfile)
        assert par is not None

    def test_read_UNSW_v6_file(self):
        self.assertRaises(KeyError, 
                          mat_parameter_from_file, 
                          v6filename)

    def test_UNSW_versionID_v6(self):
        iro = ImpedanceMeasurement(v6filename)
        assert iro.detectFormat(v6filename) == 'v6'
    
    def test_UNSW_versionID_v7(self):
        iro = ImpedanceMeasurement(v7filename)
        assert iro.detectFormat(v7filename) == 'v7'

    def test_param_consistency_v7(self):
        # param = mat_parameter_from_file(v7filename)
        pp = MeasurementParameters(v7filename)
        mdata = sio.loadmat(v7filename)
        f_old = mdata['Parameters'][0,0]['frequencyVector'].squeeze()
        f_new = pp.frequency_vector
        for fo,fn in zip(f_old, f_new):
            self.assertAlmostEqual(fo,fn)

    def test_iteration_v7(self):
        pp = MeasurementParameters(v7filename)
        mdata = sio.loadmat(v7filename)
        in_sig = mdata['Iteration'][0,0]['Input'][0,0]['originalWaveform']
        out_sig = mdata['Iteration'][0,0]['Output'][0,0]['waveform']
        ii = ImpedanceIteration(input_signals=in_sig,
                                  output_signal=out_sig,
                                  parameters=pp)

    def test_v7_recalc_calib(self):
        io = ImpedanceMeasurement(v7filename)
        old_a = io.parameters.A
        new_a = io.parameters.calc_calibration_matrix(infinite_imp_file=v7file_infimp,
                                                     infinite_pipe_file=v7file_infpipe)
        for old_dim, new_dim in zip(old_a.shape, new_a.shape):
            self.assertEqual(old_dim, new_dim)

        for ii in range(n_comp):
            ind = tuple((np.array(old_a.shape)*np.random.rand(3)).astype('i'))

            #self.assertAlmostEqual(old_a[ind],new_a[ind],places=3)

    def test_to_interpolated_impedance(self):
        io = ImpedanceMeasurement(v7filename)
        ti = io.as_interpolated_impedance()
        for ii in range(n_comp):
            ind = np.random.randint(len(io.f))
            f = io.f[ind]
            self.assertEqual(io.z[ind],ti._get_impedance_at_freq(f))
    
    def test_select_mics(self):
        
        io = ImpedanceMeasurement(v7filename)
        new_mics = (0,2)
        io2 = io.use_mics(new_mics)
        self.assertEqual(io2.mean_waveform.shape[1],2)
        par2=io2.parameters
        par=io.parameters
        self.assertEqual(len(par2.mic_pos),2)
        self.assertEqual(par2.A.shape[0],2)
        self.assertEqual(par2.A.shape[1],2)
        for new_i,old_i in enumerate(new_mics):
            self.assertEqual(par2.mic_pos[new_i],par.mic_pos[old_i])

    def test_detect_calibration_files(self):
        io = ImpedanceMeasurement(v7filename)
        self.assertIsNotNone(io.parameters.calib_files['inf_imp'])

    def test_v6_recalc_impedance(self):
        io = ImpedanceMeasurement(v6filename)
        missing_params = False
        try:
            rad = io.parameters.radius
        except AttributeError:
            missing_params = True
        imp = io.z
        try:
            new_imp = io.calculate_impedance()
        except ValueError:
            self.assertTrue(missing_params)
            return
        self.assertEqual(len(imp),len(new_imp))
        for zo, zn in zip(imp, new_imp):
            self.assertAlmostEqual(zo,zn)

    def test_v7_recalc_impedance(self):
        io = ImpedanceMeasurement(v7filename)
        imp = io.z
        new_imp = io.calculate_impedance()
        self.assertEqual(len(imp),len(new_imp))
        for zo, zn in zip(imp, new_imp):
            self.assertAlmostEqual(zo,zn, places=3)

    def test_v6_not_empty(self):
        io = ImpedanceMeasurement(v6filename)
        assert len(io.iterations) > 0

    def test_read_UNSW_v6(self):
        io = read_UNSW_impedance(v6filename)


    def test_read_UNSW_v7(self):
        io = read_UNSW_impedance(v7filename)


def main():
    unittest.main()


if __name__ == '__main__':
    main()<|MERGE_RESOLUTION|>--- conflicted
+++ resolved
@@ -5,11 +5,7 @@
 import os
 import scipy.io as sio
 
-<<<<<<< HEAD
 from pympedance.UNSW import *
-=======
-from pympedance.UNSWreader import *
->>>>>>> 9187c953
 
 
 script_path, _ = os.path.split(os.path.realpath(__file__))
@@ -31,20 +27,20 @@
     def test_read_UNSW_v7_params(self):
         par = mat_parameter_from_file(v7filename)
         assert par is not None
-        
+
     def test_read_UNSW_v6_params(self):
         par = mat_parameter_from_file(v6parfile)
         assert par is not None
 
     def test_read_UNSW_v6_file(self):
-        self.assertRaises(KeyError, 
-                          mat_parameter_from_file, 
+        self.assertRaises(KeyError,
+                          mat_parameter_from_file,
                           v6filename)
 
     def test_UNSW_versionID_v6(self):
         iro = ImpedanceMeasurement(v6filename)
         assert iro.detectFormat(v6filename) == 'v6'
-    
+
     def test_UNSW_versionID_v7(self):
         iro = ImpedanceMeasurement(v7filename)
         assert iro.detectFormat(v7filename) == 'v7'
@@ -87,9 +83,9 @@
             ind = np.random.randint(len(io.f))
             f = io.f[ind]
             self.assertEqual(io.z[ind],ti._get_impedance_at_freq(f))
-    
+
     def test_select_mics(self):
-        
+
         io = ImpedanceMeasurement(v7filename)
         new_mics = (0,2)
         io2 = io.use_mics(new_mics)
